--- conflicted
+++ resolved
@@ -2,18 +2,13 @@
 import { Routes, Route, Navigate, BrowserRouter as Router } from "react-router-dom";
 import { UserDataContext } from "./context/UserContext";
 
-// Components
-import Home from "./components/Home";
 import Login from "./components/Login";
 import Signup from "./components/Signup";
 import Dashboard from "./components/HomeDashboard";
 import Interview from "./components/Interview";
-import InterviewResults from "./components/InterviewResults";
+import Newhome from "./components/newhome";
 import StudentInterview from "./components/StudentInterview";
-import EnhancedStudentInterview from "./components/EnhancedStudentInterview";
-import SEO from "./components/SEO";
 
-// Private Route Component
 const PrivateRoute = ({ children }) => {
   const { user } = useContext(UserDataContext);
   return user ? children : <Navigate to="/login" />;
@@ -28,9 +23,8 @@
 
   return (
     <Router>
-      <SEO />
       <Routes>
-        <Route path="/" element={<Home />} />
+        <Route path="/" element={<Newhome />} />
         <Route path="/Login" element={<Login />} />
         <Route path="/Signup" element={<Signup />} />
         <Route
@@ -42,17 +36,10 @@
           }
         />
         <Route path="/interview" element={<Interview />} />
-        <Route path="/interview-results" element={<InterviewResults />} />
         <Route path="/student-interview" element={<StudentInterview />} />
-        <Route path="/enhanced-interview" element={<EnhancedStudentInterview />} />
       </Routes>
     </Router>
   );
 }
-<<<<<<< HEAD
-=======
 
 export default App;
->>>>>>> c2194fcf
-
-export default App;