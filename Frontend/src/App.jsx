const dotenv = require('dotenv');
dotenv.config();

<<<<<<< HEAD
import { useContext } from "react";
import axios from "axios";
=======
const express = require('express');
const cors = require('cors');
const cookieParser = require('cookie-parser');
const hrRoutes = require('./routes/hr.route');
const aiRoutes = require('./routes/ai.route');
const dashboardRoutes = require('./routes/dashboard.route');
const interviewRoutes = require('./routes/interview.route');
const adminRoutes = require('./routes/admin.route');
const demoRoutes = require('./routes/demo.route');
const mockRoutes = require('./routes/mock.route');
>>>>>>> be596a2a

const app = express();

// Connect to database
axios.post('https://neorecruiter-ai-hr.onrender.com/hr/interviews', data, {
  withCredentials: true,
});


const connectToDatabase = require('./db/db');
connectToDatabase();

<<<<<<< HEAD
  // Remove the test axios call that's causing the error
  // We'll use the api utility for actual API calls


  return (
    <Routes>
      <Route path="/" element={<Home />} />
      <Route path="/Login" element={<Login />} />
      <Route path="/Signup" element={<Signup />} />
      <Route
        path="/Dashboard"
        element={
          <PrivateRoute>
            <Dashboard onLogout={handleLogout} />
          </PrivateRoute>
        }
      />
      <Route path="/interview" element={<Interview />} />
      <Route path="/interview-link" element={<InterviewLink />} />
      <Route path="/interview-results/:id" element={<InterviewResults />} />
      <Route path="/student-interview" element={<StudentInterview />} />
      <Route path="/landing" element={<LandingPage />} />
      <Route path="/Charts" element={<Charts />} />
      <Route
        path="*"
        element={
          <div className="p-8 text-center">
            <h1 className="text-2xl font-bold text-red-600">
              404 - Page Not Found
            </h1>
          </div>
=======
// Configure CORS properly
app.use(cors({
  origin: function(origin, callback) {
    const allowedOrigins = ['http://localhost:5173', 'https://neorecruiter.vercel.app', 'http://localhost:3000'];
    // Allow requests with no origin (like mobile apps, curl requests)
    if (!origin) return callback(null, true);
    if (allowedOrigins.indexOf(origin) !== -1 || origin.includes('localhost')) {
      callback(null, true);
    } else {
      callback(null, true); // Allow all origins in development
    }
  },
  credentials: true,
  methods: ['GET', 'POST', 'PUT', 'DELETE', 'OPTIONS'],
  allowedHeaders: ['Content-Type', 'Authorization', 'Cookie', 'X-Requested-With']
}));

// Handle preflight requests
app.options('*', cors());

app.use(express.json());
app.use(express.urlencoded({ extended: true }));
app.use(cookieParser());

app.get('/', (req, res) => {
  res.send('NeoRecruiter Backend API - Running Successfully');
});

app.use('/hr', hrRoutes);
app.use('/ai', aiRoutes);
app.use('/interview', interviewRoutes);
app.use('/admin', adminRoutes);
app.use('/demo', demoRoutes);
// Mount dashboard routes
app.use('/dashboard', dashboardRoutes);
// Mount mock routes
app.use('/mock', mockRoutes);

// Add direct fallback routes
app.get('/hr/interviews-fallback', (req, res) => {
  // Return mock interview data
  const mockInterviews = [
    {
      _id: "interview1",
      role: "Frontend Developer",
      technicalDomain: "React",
      questions: [
        { text: "Explain the concept of Virtual DOM in React", expectedAnswer: "Virtual DOM is a lightweight copy of the actual DOM" },
        { text: "What are React Hooks?", expectedAnswer: "Functions that let you use state and other React features" }
      ],
      candidates: [
        {
          email: "candidate1@example.com",
          name: "John Doe",
          status: "completed",
          scores: [{ overallscore: "4 - Good" }]
>>>>>>> be596a2a
        }
      ],
      createdAt: new Date()
    }
  ];
  
  res.json({
    interviews: mockInterviews,
    totalInterviews: mockInterviews.length,
    totalCandidates: 1,
    completedInterviews: 1,
    balance: 1000
  });
});

// Error handler for undefined routes
app.use((req, res, next) => {
  res.status(404).json({ message: 'Endpoint not found' });
});

// Global error handler
app.use((err, req, res, next) => {
  console.error('Global error:', err);
  res.status(500).json({ message: 'Server error', error: err.message });
});

module.exports = app;<|MERGE_RESOLUTION|>--- conflicted
+++ resolved
@@ -1,147 +1,53 @@
-const dotenv = require('dotenv');
-dotenv.config();
+import { useContext } from "react";
+import { Routes, Route, Navigate, BrowserRouter as Router } from "react-router-dom";
+import { UserDataContext } from "./context/UserContext";
 
-<<<<<<< HEAD
-import { useContext } from "react";
-import axios from "axios";
-=======
-const express = require('express');
-const cors = require('cors');
-const cookieParser = require('cookie-parser');
-const hrRoutes = require('./routes/hr.route');
-const aiRoutes = require('./routes/ai.route');
-const dashboardRoutes = require('./routes/dashboard.route');
-const interviewRoutes = require('./routes/interview.route');
-const adminRoutes = require('./routes/admin.route');
-const demoRoutes = require('./routes/demo.route');
-const mockRoutes = require('./routes/mock.route');
->>>>>>> be596a2a
+// Components
+import Home from "./components/Home";
+import Login from "./components/Login";
+import Signup from "./components/Signup";
+import Dashboard from "./components/HomeDashboard";
+import Interview from "./components/Interview";
+import InterviewResults from "./components/InterviewResults";
+import StudentInterview from "./components/StudentInterview";
+import EnhancedStudentInterview from "./components/EnhancedStudentInterview";
+import SEO from "./components/SEO";
 
-const app = express();
+// Private Route Component
+const PrivateRoute = ({ children }) => {
+  const { user } = useContext(UserDataContext);
+  return user ? children : <Navigate to="/login" />;
+};
 
-// Connect to database
-axios.post('https://neorecruiter-ai-hr.onrender.com/hr/interviews', data, {
-  withCredentials: true,
-});
-
-
-const connectToDatabase = require('./db/db');
-connectToDatabase();
-
-<<<<<<< HEAD
-  // Remove the test axios call that's causing the error
-  // We'll use the api utility for actual API calls
-
+function App() {
+  const { user, logout } = useContext(UserDataContext);
+  
+  const handleLogout = () => {
+    logout();
+  };
 
   return (
-    <Routes>
-      <Route path="/" element={<Home />} />
-      <Route path="/Login" element={<Login />} />
-      <Route path="/Signup" element={<Signup />} />
-      <Route
-        path="/Dashboard"
-        element={
-          <PrivateRoute>
-            <Dashboard onLogout={handleLogout} />
-          </PrivateRoute>
-        }
-      />
-      <Route path="/interview" element={<Interview />} />
-      <Route path="/interview-link" element={<InterviewLink />} />
-      <Route path="/interview-results/:id" element={<InterviewResults />} />
-      <Route path="/student-interview" element={<StudentInterview />} />
-      <Route path="/landing" element={<LandingPage />} />
-      <Route path="/Charts" element={<Charts />} />
-      <Route
-        path="*"
-        element={
-          <div className="p-8 text-center">
-            <h1 className="text-2xl font-bold text-red-600">
-              404 - Page Not Found
-            </h1>
-          </div>
-=======
-// Configure CORS properly
-app.use(cors({
-  origin: function(origin, callback) {
-    const allowedOrigins = ['http://localhost:5173', 'https://neorecruiter.vercel.app', 'http://localhost:3000'];
-    // Allow requests with no origin (like mobile apps, curl requests)
-    if (!origin) return callback(null, true);
-    if (allowedOrigins.indexOf(origin) !== -1 || origin.includes('localhost')) {
-      callback(null, true);
-    } else {
-      callback(null, true); // Allow all origins in development
-    }
-  },
-  credentials: true,
-  methods: ['GET', 'POST', 'PUT', 'DELETE', 'OPTIONS'],
-  allowedHeaders: ['Content-Type', 'Authorization', 'Cookie', 'X-Requested-With']
-}));
+    <Router>
+      <SEO />
+      <Routes>
+        <Route path="/" element={<Home />} />
+        <Route path="/Login" element={<Login />} />
+        <Route path="/Signup" element={<Signup />} />
+        <Route
+          path="/Dashboard"
+          element={
+            <PrivateRoute>
+              <Dashboard onLogout={handleLogout} />
+            </PrivateRoute>
+          }
+        />
+        <Route path="/interview" element={<Interview />} />
+        <Route path="/interview-results" element={<InterviewResults />} />
+        <Route path="/student-interview" element={<StudentInterview />} />
+        <Route path="/enhanced-interview" element={<EnhancedStudentInterview />} />
+      </Routes>
+    </Router>
+  );
+}
 
-// Handle preflight requests
-app.options('*', cors());
-
-app.use(express.json());
-app.use(express.urlencoded({ extended: true }));
-app.use(cookieParser());
-
-app.get('/', (req, res) => {
-  res.send('NeoRecruiter Backend API - Running Successfully');
-});
-
-app.use('/hr', hrRoutes);
-app.use('/ai', aiRoutes);
-app.use('/interview', interviewRoutes);
-app.use('/admin', adminRoutes);
-app.use('/demo', demoRoutes);
-// Mount dashboard routes
-app.use('/dashboard', dashboardRoutes);
-// Mount mock routes
-app.use('/mock', mockRoutes);
-
-// Add direct fallback routes
-app.get('/hr/interviews-fallback', (req, res) => {
-  // Return mock interview data
-  const mockInterviews = [
-    {
-      _id: "interview1",
-      role: "Frontend Developer",
-      technicalDomain: "React",
-      questions: [
-        { text: "Explain the concept of Virtual DOM in React", expectedAnswer: "Virtual DOM is a lightweight copy of the actual DOM" },
-        { text: "What are React Hooks?", expectedAnswer: "Functions that let you use state and other React features" }
-      ],
-      candidates: [
-        {
-          email: "candidate1@example.com",
-          name: "John Doe",
-          status: "completed",
-          scores: [{ overallscore: "4 - Good" }]
->>>>>>> be596a2a
-        }
-      ],
-      createdAt: new Date()
-    }
-  ];
-  
-  res.json({
-    interviews: mockInterviews,
-    totalInterviews: mockInterviews.length,
-    totalCandidates: 1,
-    completedInterviews: 1,
-    balance: 1000
-  });
-});
-
-// Error handler for undefined routes
-app.use((req, res, next) => {
-  res.status(404).json({ message: 'Endpoint not found' });
-});
-
-// Global error handler
-app.use((err, req, res, next) => {
-  console.error('Global error:', err);
-  res.status(500).json({ message: 'Server error', error: err.message });
-});
-
-module.exports = app;+export default App;